--- conflicted
+++ resolved
@@ -14,11 +14,8 @@
   Valid baud rates are listed in [`nix::sys::termios::BaudRate`](https://docs.rs/nix/0.23.1/nix/sys/termios/enum.BaudRate.html), with the exception of `B0`.
 - Improved the warning message when an overflow packet is decoded.
   It will now detail that non-timestamp packets have been dropped and/or that the local timestamp counter wrapped which means that timestamps from then on are *potentially* diverged.
-<<<<<<< HEAD
 - Ignore enters and exits relating to the `ThreadMode` interrupt: RTIC always executes tasks in handler mode and then returns to `ThreadMode` on `cortex_m::asm::wfi()`.
-=======
 - Bumped `itm` to v0.7.0.
->>>>>>> 6008a856
 
 ### Deprecated
 
